use autocomplete::AutoCompleter;
use execution::execute;
pub struct BashAutoCompleter;


impl BashAutoCompleter {
    pub fn new() -> Box<AutoCompleter> {
        return Box::new(BashAutoCompleter)
    }
}

impl AutoCompleter for BashAutoCompleter {

    fn complete(&self, cmd_string: &str) -> Box<Iterator<Item=String>>{
        //returns a new completion based on the passed string
        let out = execute(format!("compgen -A command {}", cmd_string), false);
        let mut completion_vec = match out {
            Some(completion_string) => completion_string.lines().map(|l| l.to_string()).collect::<Vec<_>>(),
            None => vec![]
        };
        completion_vec.reverse();
        Box::new(completion_vec.into_iter())
    }
}

#[test]
<<<<<<< HEAD
fn test_bash_compgen() {
    let mut new_completion: Box<AutoCompleter> = BashAutoCompleter::new();
    assert_eq!(new_completion.complete_new("which"), Some("which".to_string()));
    assert!(new_completion.complete_new("wh").unwrap().starts_with("wh"));
    assert!(new_completion.complete_next() != None);
    assert_eq!(new_completion.complete_new("Undefined_Command That does not exist"), None);
=======
fn test_bash_compgen_which() {
    let completer: Box<AutoCompleter> = BashAutoCompleter::new();
    let mut new_completion = completer.complete("which");
    assert_eq!(new_completion.next(), Some("which".to_string()));
    assert!(new_completion.next() != None);
    assert_eq!(completer.complete("Undefined_Command That does not exist").next(), None);
}

#[test]
fn test_bash_compgen_wh() {
    // completing "whic" should complete with "which"
    // if the output of compgen is not reversed (last line is best completion) it may be "while" or
    // something else.
    // this test could fail on different systems where "whic" could complete to something different...
    let completer: Box<AutoCompleter> = BashAutoCompleter::new();
    let mut new_completion = completer.complete("wh");
    assert!(new_completion.next().unwrap().starts_with("whic"));
    assert!(new_completion.next() != None);
    assert_eq!(completer.complete("Undefined_Command That does not exist").next(), None);
>>>>>>> 2e7d1b6b
}<|MERGE_RESOLUTION|>--- conflicted
+++ resolved
@@ -24,14 +24,6 @@
 }
 
 #[test]
-<<<<<<< HEAD
-fn test_bash_compgen() {
-    let mut new_completion: Box<AutoCompleter> = BashAutoCompleter::new();
-    assert_eq!(new_completion.complete_new("which"), Some("which".to_string()));
-    assert!(new_completion.complete_new("wh").unwrap().starts_with("wh"));
-    assert!(new_completion.complete_next() != None);
-    assert_eq!(new_completion.complete_new("Undefined_Command That does not exist"), None);
-=======
 fn test_bash_compgen_which() {
     let completer: Box<AutoCompleter> = BashAutoCompleter::new();
     let mut new_completion = completer.complete("which");
@@ -51,5 +43,4 @@
     assert!(new_completion.next().unwrap().starts_with("whic"));
     assert!(new_completion.next() != None);
     assert_eq!(completer.complete("Undefined_Command That does not exist").next(), None);
->>>>>>> 2e7d1b6b
 }